--- conflicted
+++ resolved
@@ -18,10 +18,7 @@
 
 import app.jobs.recasepunc.recasepunc
 import app.jobs.naive_ned.naive_ned
-<<<<<<< HEAD
-=======
 
->>>>>>> 207fe1a0
 
 def local_dir_mkdir(path):
     path = config.local_dir(path)
