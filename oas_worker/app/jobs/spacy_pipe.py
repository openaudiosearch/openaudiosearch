--- conflicted
+++ resolved
@@ -73,11 +73,7 @@
         keywords = []
         if "ner" in self.pipeline:
             for ent in doc.ents:
-<<<<<<< HEAD
-                ner.append((ent.text, ent.label_, ent.start, ent.end))
-=======
                 ner.append((ent.text, ent.label_, ent.start_char, ent.end_char))
->>>>>>> 207fe1a0
         token_based = ("pos" or "missed" or "lemma") in self.pipeline
         if token_based:   
             for token in doc:
