--- conflicted
+++ resolved
@@ -233,9 +233,6 @@
   )
 }
 
-<<<<<<< HEAD
-export function SnippetList (props = {}) {
-=======
 function CollapsedText (props) {
   const { children, initialCollapsed = true, characterLength = 280 } = props
   const [collapsed, setCollapsed] = React.useState(initialCollapsed)
@@ -277,8 +274,7 @@
   )
 }
 
-function SnippetList (props = {}) {
->>>>>>> 98126274
+export function SnippetList (props = {}) {
   const { fieldname, snippets, post } = props
   return (
     <Box p={2}>
