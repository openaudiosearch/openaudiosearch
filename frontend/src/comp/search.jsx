import React from 'react'
import ReactJson from 'react-json-view'
import { DataSearch, MultiList, DateRange, ReactiveBase, ReactiveList, SelectedFilters } from '@appbaseio/reactivesearch'
import { Heading, Flex, Box, Spinner, Button, Text } from '@chakra-ui/react'
import { API_ENDPOINT } from '../lib/config'
import { useParams, Link } from 'react-router-dom'
import Moment from 'moment'
import { FaFilter, FaChevronDown, FaChevronRight } from 'react-icons/fa'
import { PostButtons } from './post'
import { TranscriptSnippet } from './transcript'
import { useIsAdmin } from '../hooks/use-login'
import { CgClose } from 'react-icons/cg'
import { useTranslation } from 'react-i18next'
import { MdChildFriendly } from 'react-icons/md'

const { ResultListWrapper } = ReactiveList

export default function SearchPage () {
  const [show, setShow] = React.useState(false)
  const toggleMenu = () => setShow(!show)
  const { query } = useParams()
  const queryStr = query || ''
  const decodedquery = decodeURIComponent(queryStr)
  const url = API_ENDPOINT + '/search'
  const facets = ['searchbox', 'genre', 'datePublished', 'publisher', 'creator']
  const { t } = useTranslation()
  const filterButtonOpen =
    <Flex direction='row'>
      <FaFilter />
      <Text ml='10px'>
        {t('showFilter', 'Show Filter')}
      </Text>
    </Flex>
  const filterButtonClose =
    <Flex direction='row'>
      <CgClose />
      <Text ml='10px'>
        {t('hideFilter', 'Hide Filter')}
      </Text>
    </Flex>

  return (
    <Flex color='white'>
      <ReactiveBase
        app='oas'
        url={url}
      >
        <Flex direction='column'>
          <Heading mb='2' ml={[null, null, '350px', '350px']}>{t('search', 'Search')}</Heading>
          <Box
            // w={['90vw', '90vw', '600px', '600px']}
            maxWidth='750px'
            ml={[null, null, '350px', '350px']}
            mt='6'
          >
            <DataSearch
              componentId='searchbox'
              dataField={['headline', 'description', 'transcript']}
              fieldWeights={[5, 1]}
              placeholder={t('searchForm.placeholder', 'Search for radio broadcasts')}
              autosuggest
              highlight
              queryFormat='and'
              fuzziness={0}
              react={{
                and: facets.filter(f => f !== 'searchbox')
              }}
              defaultValue={decodedquery}
            />
            <SelectedFilters showClearAll />
          </Box>

          <Flex direction={['column', 'column', 'row', 'row']} justify-content='flex-start'>
            <Button
              aria-label='FilterMenu'
              display={{ base: 'flex', md: 'none' }}
              onClick={toggleMenu}
              // icon={show ? <CgClose /> : <FiMenu />}
              shadow='md'
              mt='20px'
              mb='10px'
            // w={['50px', '50px', null, null]}
            >
              {show ? filterButtonClose : filterButtonOpen}
            </Button>
            <Box
              display={{ base: show ? 'flex' : 'none', md: 'block' }}
              flexBasis={{ base: '100%', md: 'auto' }}
            >
              <Flex
                direction='column'
                w={['250px', '300px', '300px', '300px']}
                mr={[null, null, '50px', '50px']}
                mb={['30px', '30px', null, null]}
              >
                <Box mb='30px'>
                  <MultiList
                    title={t('publisher', 'Publisher')}
                    componentId='publisher'
                    dataField='publisher.keyword'
                    react={{
                      and: facets.filter(f => f !== 'publisher')
                    }}
                  />
                </Box>
                <Box mb='30px'>
                  <MultiList
                    title={t('creator', 'Creator')}
                    componentId='creator'
                    dataField='creator.keyword'
                    react={{
                      and: facets.filter(f => f !== 'creator')
                    }}
                  />
                </Box>
                <Box mb='30px'>
                  <MultiList
                    title={t('genre', 'Genre')}
                    componentId='genre'
                    dataField='genre.keyword'
                    react={{
                      and: facets.filter(f => f !== 'genre')
                    }}
                  />
                </Box>
                <Box mb='30px'>
                  <DateRange
                    componentId='datePublished'
                    dataField='datePublished'
                    title={t('publishingdate', 'Publishing Date')}
                    queryFormat='basic_date_time_no_millis'
                    react={{
                      and: facets.filter(f => f !== 'datePublished')
                    }}
                  />
                </Box>
              </Flex>
            </Box>
            <Flex direction='column'>
              <Flex maxWidth='750px'>
                <ReactiveList
                  dataField='dateModified'
                  componentId='SearchResults'
                  pagination
                  react={{
                    and: facets
                  }}
                >
                  {({ data, error, loading, ...args }) => {
                    if (loading) return <Spinner size='xl' />
                    return (
                      <ResultListWrapper>
                        {
                          data.map((item, i) => (
                            <ResultItem item={item} key={i} showSnippets search />
                          ))
                        }
                      </ResultListWrapper>
                    )
                  }}
                </ReactiveList>
              </Flex>
            </Flex>
          </Flex>
        </Flex>
      </ReactiveBase>
    </Flex>
  )
}

export function ResultItem (props) {
  const { item, showSnippets, search } = props
  const isAdmin = useIsAdmin()
  const { t } = useTranslation()

  const snippets = (
    <>
      {Object.entries(item.highlight).map(([fieldname, snippets]) => (
        <SnippetList key={fieldname} fieldname={fieldname} snippets={snippets} post={item} />
      ))}
    </>
  )

  const postId = item.$meta.id

  return (
    <Flex
      direction='column'
      border='2px'
      p='2'
      borderRadius='20px'
      borderColor='gray.200'
      boxShadow='md'
      my='3'
    >
<<<<<<< HEAD
      <Flex direction='column' mb='2' mx='3'>
        <Flex
          direction={['column', 'column', 'row', 'row']}
          justify='space-between'
        >
          <Link to={'post/' + postId}>
=======
      <Flex
        direction={['column', 'column', 'row', 'row']}
        justify='space-between'
        ml='3'
        mr='3'
      >
        <Flex direction='column' mb='2'>
          <Link to={{
            pathname: '/post/' + postId,
            state: {
              fromSearch: search 
            }
          }}>
>>>>>>> 5ee80cd1
            <Heading
              size='md' my={4}
              dangerouslySetInnerHTML={{
                __html: item.headline
              }}
            />
          </Link>
          <Flex ml={[null, null, 4, 4]} my={[1, 1, null, null]} align='center' justify='center'>
            <PostButtons post={item} />
          </Flex>
        </Flex>
        <div>
          {item.publisher && <div>{t('by', 'by')} {item.publisher}</div>}
          {item.datePublished &&
            <span>
              {t('publishedon', 'published on')}: {Moment(item.datePublished).format('DD.MM.YYYY')}
            </span>}
          <div><CollapsedText>{item.description}</CollapsedText></div>
        </div>
        {showSnippets && snippets && <div>{snippets}</div>}
        {isAdmin && <ReactJson src={item} collapsed name={false} />}
      </Flex>
    </Flex>
  )
}

function CollapsedText (props) {
  const { children, initialCollapsed = true, characterLength = 280 } = props
  const [collapsed, setCollapsed] = React.useState(initialCollapsed)
  const fullText = children || ''
  const isCollapsible = fullText.length >= characterLength
  const text = React.useMemo(() => {
    if (!collapsed) return fullText
    if (!isCollapsible) return fullText
    const re = new RegExp(`^.{${characterLength}}\\w*`)
    const matches = fullText.match(re)
    if (matches && matches.length > 0) {
      const slice = fullText.slice(0, matches[0].length)
      return slice
    }
    return fullText
  })
  const { t } = useTranslation()

  const buttonCollapse =
    <Flex direction='row'>
      {collapsed ? <Text color='secondary.600'>{t('more', 'More')}</Text> : <Text color='secondary.600'>{t('less', 'Less')}</Text>}
      {collapsed ? <Box ml='5px' mt='1px'><FaChevronRight color='secondary.600' /></Box> : <Box ml='5px' mt='1px'><FaChevronDown color='secondary.600' /></Box>}
    </Flex>

  return (
    <Text>
      {text}
      {isCollapsible && (
        <Button
          borderRadius='0'
          ml='2'
          variant='link'
          onClick={e => setCollapsed(collapsed => !collapsed)}
        >
          {buttonCollapse}
        </Button>
      )}
    </Text>
  )
}

function SnippetList (props = {}) {
  const { fieldname, snippets, post } = props
  return (
    <Box p={2}>
      <em>{fieldname}: &nbsp;</em>
      {snippets.map((snippet, i) => (
        <Snippet key={i} post={post} fieldname={fieldname} snippet={snippet} />
      ))}
    </Box>
  )
}

function Snippet (props = {}) {
  const { fieldname, snippet, post } = props
  if (fieldname === 'transcript') {
    return (
      <TranscriptSnippet post={post} snippet={snippet} />
    )
  } else {
    return (
      <HighlightMark>{snippet}</HighlightMark>
    )
  }
}

function HighlightMark (props = {}) {
  // TODO: Parse mark and do not use dangerouslySetInnerHTML
  return (
    <Box
      display='inline' css='mark { background: rgba(255,255,0,0.3) }'
      dangerouslySetInnerHTML={{
        __html: props.children
      }}
    />
  )
}<|MERGE_RESOLUTION|>--- conflicted
+++ resolved
@@ -193,28 +193,19 @@
       boxShadow='md'
       my='3'
     >
-<<<<<<< HEAD
       <Flex direction='column' mb='2' mx='3'>
         <Flex
           direction={['column', 'column', 'row', 'row']}
           justify='space-between'
         >
-          <Link to={'post/' + postId}>
-=======
-      <Flex
-        direction={['column', 'column', 'row', 'row']}
-        justify='space-between'
-        ml='3'
-        mr='3'
-      >
-        <Flex direction='column' mb='2'>
           <Link to={{
             pathname: '/post/' + postId,
             state: {
-              fromSearch: search 
+              fromSearch: search
             }
-          }}>
->>>>>>> 5ee80cd1
+          }}
+          >
+
             <Heading
               size='md' my={4}
               dangerouslySetInnerHTML={{
