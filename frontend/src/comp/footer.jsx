import React from 'react'
import { Flex, Box, Text, Icon, Center, Divider, Link as ChakraLink } from '@chakra-ui/react'
import {
  Link
} from 'react-router-dom'
import { FaDiscord, FaGithub, FaInfoCircle, FaLock, FaRegNewspaper } from 'react-icons/fa'

import { useTranslation } from 'react-i18next'
import { Login } from './login'

function FooterLinkText (props = {}) {
  const { children } = props
  return (
<<<<<<< HEAD
    <Text color='gray.500' _hover={{ color: 'gray.600' }} py='3' pl='6' pr='10' fontSize='xs'>
=======
    <Box color='gray.500' _hover={{ color: 'gray.600' }} py='3' pl='6' pr='10' fontSize='sm'>
>>>>>>> 343dc6c9
      {children}
    </Box>
  )
}

function FooterLink (props) {
  const { link, text, icon, external } = props
  return (
    <ChakraLink href={link} isExternal={external}>
      <Flex>
        <FooterLinkText>
          <Icon as={icon} mr='2' />
          {text}
        </FooterLinkText>
      </Flex>
    </ChakraLink>)
}

export function Footer () {
  const { t } = useTranslation()

  return (
    <Flex direction='column'>
      <Divider color='gray.300' />
      <Center>
        <Box w={['90vw', '80vw', '750px', '750px']}>

          <Flex direction={['column', 'column', 'row', 'row']}>
            <FooterLink
              link='https://github.com/openaudiosearch/openaudiosearch'
              text='Source code'
              icon={FaGithub}
              external
            />
            <FooterLink
              link='https://discord.gg/GjdQjxrPJB'
              text='Join us on discord'
              icon={FaDiscord}
              external
            />
            <FooterLink
              link='/about'
              text={t('about', 'About us')}
              icon={FaRegNewspaper}
            />
            <FooterLink
              link='/imprint'
              text={t('imprint', 'Imprint')}
              icon={FaInfoCircle}
            />
            <FooterLinkText>
              <Login>
                <ChakraLink>
                  <Icon as={FaLock} mr='2' />
                  {t('login', 'Login')}
                </ChakraLink>
              </Login>
            </FooterLinkText>
          </Flex>
        </Box>
      </Center>
    </Flex>
  )
}<|MERGE_RESOLUTION|>--- conflicted
+++ resolved
@@ -11,11 +11,7 @@
 function FooterLinkText (props = {}) {
   const { children } = props
   return (
-<<<<<<< HEAD
-    <Text color='gray.500' _hover={{ color: 'gray.600' }} py='3' pl='6' pr='10' fontSize='xs'>
-=======
     <Box color='gray.500' _hover={{ color: 'gray.600' }} py='3' pl='6' pr='10' fontSize='sm'>
->>>>>>> 343dc6c9
       {children}
     </Box>
   )
@@ -41,8 +37,7 @@
     <Flex direction='column'>
       <Divider color='gray.300' />
       <Center>
-        <Box w={['90vw', '80vw', '750px', '750px']}>
-
+        <Box>
           <Flex direction={['column', 'column', 'row', 'row']}>
             <FooterLink
               link='https://github.com/openaudiosearch/openaudiosearch'
