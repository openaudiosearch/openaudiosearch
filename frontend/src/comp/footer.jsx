import React from 'react'
import { Flex, Box, Text, Icon, Center, Divider, Link as ChakraLink } from '@chakra-ui/react'
import {
  Link
} from 'react-router-dom'
import { FaGithub } from 'react-icons/fa'

import { useTranslation } from 'react-i18next'
import { Login } from './login'

function FooterLinkText (props = {}) {
  const { children } = props
  return (
    <Text color='gray.500' _hover={{ color: 'gray.600' }} py='3' pl='6' pr='10' fontSize='sm'>
      {children}
    </Text>
  )
}

export function Footer () {
  const { t } = useTranslation()

  return (
    <Flex direction='column'>
      <Divider color='gray.300' />
      <Center>
        <Box w={['90vw', '80vw', '750px', '750px']}>

<<<<<<< HEAD
          <Flex direction='row' justify='start'>
            <ChakraLink to='/about' as={Link}>
              <FooterLinkText>
=======
          <Flex direction={['column', 'column', 'row', 'row']} justify='start'>
            <Link to='/imprint'>
              <Text color='gray.400' py='3' pl='6' pr='10' fontSize='sm'>
>>>>>>> e889cd86
                {t('imprint', 'Imprint')}
              </FooterLinkText>
            </ChakraLink>
            <ChakraLink to='/about' as={Link}>
              <FooterLinkText>
                {t('about', 'About us')}
              </FooterLinkText>
            </ChakraLink>
            <ChakraLink href='https://github.com/openaudiosearch/openaudiosearch' isExternal>
              <Flex>
               <FooterLinkText>
                  <Icon as={FaGithub} fontSize='lg' mr='2' />
                  Source code
               </FooterLinkText>
    </Flex>
            </ChakraLink>
<<<<<<< HEAD
            <Login>
              <ChakraLink>
                <FooterLinkText>
                  {t('login', 'Login')}
                </FooterLinkText>
              </ChakraLink>
            </Login>
            <Flex ml='6' mr='5'>
            </Flex>
=======
            <Box py='3' pl='6' pr='10'>
              <Login />
            </Box>
>>>>>>> e889cd86
          </Flex>
        </Box>
      </Center>
    </Flex>
  )
}<|MERGE_RESOLUTION|>--- conflicted
+++ resolved
@@ -26,15 +26,9 @@
       <Center>
         <Box w={['90vw', '80vw', '750px', '750px']}>
 
-<<<<<<< HEAD
-          <Flex direction='row' justify='start'>
-            <ChakraLink to='/about' as={Link}>
+          <Flex direction={['column', 'column', 'row', 'row']} justify='start'>
+            <ChakraLink to='/imprint' as={Link}>
               <FooterLinkText>
-=======
-          <Flex direction={['column', 'column', 'row', 'row']} justify='start'>
-            <Link to='/imprint'>
-              <Text color='gray.400' py='3' pl='6' pr='10' fontSize='sm'>
->>>>>>> e889cd86
                 {t('imprint', 'Imprint')}
               </FooterLinkText>
             </ChakraLink>
@@ -49,23 +43,15 @@
                   <Icon as={FaGithub} fontSize='lg' mr='2' />
                   Source code
                </FooterLinkText>
-    </Flex>
+              </Flex>
             </ChakraLink>
-<<<<<<< HEAD
-            <Login>
-              <ChakraLink>
-                <FooterLinkText>
+            <FooterLinkText>
+              <Login>
+                <ChakraLink>
                   {t('login', 'Login')}
-                </FooterLinkText>
-              </ChakraLink>
-            </Login>
-            <Flex ml='6' mr='5'>
-            </Flex>
-=======
-            <Box py='3' pl='6' pr='10'>
-              <Login />
-            </Box>
->>>>>>> e889cd86
+                </ChakraLink>
+              </Login>
+             </FooterLinkText>
           </Flex>
         </Box>
       </Center>
