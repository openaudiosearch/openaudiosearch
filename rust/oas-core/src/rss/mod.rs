use crate::couch::{CouchDB, PutResult};
use oas_common::{types::Post, util};
use oas_common::{Reference, UntypedRecord};
use rss::extension::ExtensionMap;
use rss::Channel;
use std::collections::HashMap;
use std::time::Duration;
use url::{ParseError, Url};

use crate::types::{FeedSettings, Media};
use crate::Record;
pub mod crawlers;
mod error;
pub mod manager;
pub mod mapping;
pub mod ops;

pub use error::{RssError, RssResult};
pub use ops::{Crawler, FetchedFeedPage, Next};

#[derive(Debug, Clone)]
pub struct FeedWatcher {
    url: Url,
    client: reqwest::Client,
    channel: Option<Channel>,
    settings: FeedSettings,
    mapping: HashMap<String, String>,
}

impl FeedWatcher {
<<<<<<< HEAD
    pub fn new(url: impl AsRef<str>, settings: Option<FeedSettings>) -> Result<Self, ParseError> {
        let client = reqwest::Client::new();
        Self::with_client(client, url, settings)
=======
    pub fn new(
        url: impl AsRef<str>,
        settings: Option<FeedSettings>,
        mapping: HashMap<String, String>,
    ) -> Result<Self, ParseError> {
        let client = surf::Client::new();
        Self::with_client(client, url, settings, mapping)
>>>>>>> 31aeaf9e
    }

    pub fn with_client(
        client: reqwest::Client,
        url: impl AsRef<str>,
        settings: Option<FeedSettings>,
        mapping: HashMap<String, String>,
    ) -> Result<Self, ParseError> {
        let url = url.as_ref().parse()?;
        let feed = Self {
            url,
            client,
            channel: None,
            settings: settings.unwrap_or_default(),
            mapping,
        };
        Ok(feed)
    }

    pub fn url(&self) -> &Url {
        &self.url
    }
    pub async fn watch(&mut self, db: CouchDB) -> Result<(), RssError> {
        let duration = Duration::from_secs(self.settings.check_interval);
        let mut interval = tokio::time::interval(duration);
        loop {
            self.load().await?;
            self.save(&db, false).await?;
            interval.tick().await;
        }
    }

    pub async fn save(&mut self, db: &CouchDB, update: bool) -> Result<(), RssError> {
        let records = self.to_post_and_media_records()?;
        let put_result = if update {
            db.put_untyped_record_bulk_update(records).await?
        } else {
            db.put_untyped_record_bulk(records).await?
        };

        let (success, error): (Vec<_>, Vec<_>) = put_result
            .iter()
            .partition(|r| matches!(r, PutResult::Ok(_)));

        log::debug!(
            "saved posts from feed {} ({} success, {} error)",
            self.url,
            success.len(),
            error.len()
        );
        Ok(())
    }

    pub async fn load(&mut self) -> Result<(), RssError> {
        let res = self.client.get(self.url.as_str()).send().await?;
        if !res.status().is_success() {
            return Err(RssError::RemoteHttpError(Box::new(res)));
        }
        let bytes = res.bytes().await?;
        let channel = Channel::read_from(&bytes[..])?;
        self.channel = Some(channel);
        Ok(())
    }

    pub fn to_post_and_media_records(&self) -> Result<Vec<UntypedRecord>, RssError> {
        let posts = self.to_posts()?;
        let mut docs = vec![];
        for mut post in posts.into_iter() {
            let mut refs = post.extract_refs();
            docs.append(&mut refs);
            // TODO: Handle error?
            if let Ok(record) = post.into_untyped_record() {
                docs.push(record);
            }
        }
        Ok(docs)
    }

    pub fn to_posts(&self) -> Result<Vec<Record<Post>>, RssError> {
        if self.channel.is_none() {
            return Err(RssError::NoChannel);
        }
        let channel = self.channel.as_ref().unwrap();
        let mut records = vec![];
        for item in channel.items() {
            let record = item_into_post(&self.mapping, item.clone());
            records.push(record);
        }
        Ok(records)
    }

    pub fn to_medias(&self) -> Result<Vec<Record<Media>>, RssError> {
        if let Some(channel) = &self.channel {
            let mut records = vec![];
            for item in channel.items() {
                let record = item_into_record(item.clone());
                records.push(record);
            }
            Ok(records)
        } else {
            Err(RssError::NoChannel)
        }
    }
}
fn resolve_extensions(
    extensions: &rss::extension::ExtensionMap,
    mapping: &HashMap<String, String>,
) -> HashMap<String, String> {
    let result: HashMap<String, String> = mapping
        .iter()
        .filter_map(|(rss_ext_key, target_key)| {
            let mut parts = rss_ext_key.split(":");
            match (parts.next(), parts.next()) {
                (Some(prefix), Some(suffix)) => {
                    let value = extensions
                        .get(prefix)
                        .and_then(|inner_map| inner_map.get(suffix))
                        .and_then(|extension| extension.get(0))
                        .and_then(|extension| extension.value().map(|value| value.to_string()))
                        .map(|value| (target_key.to_string(), value));
                    value
                }
                _ => None,
            }
        })
        .collect();
    result
}

fn item_into_post(mapping: &HashMap<String, String>, item: rss::Item) -> Record<Post> {
    // Create initial post by parsing extension values from the RSS item
    // and deserializing via serde into the Post struct. Further regular
    // values will be set on this struct manually (see below.)
    // TODO: implement mapping management (load mapping, save mapping)
    let extensions: &ExtensionMap = item.extensions();
    let mapped_fields = resolve_extensions(extensions, mapping);
    let mut post = {
        //let mapped_fields  = mapped_fields.into_iter().filter(|(k,_v)| !(k.starts_with("media.")));
        let mapped_fields_json: serde_json::Map<String, serde_json::Value> = mapped_fields
            .clone()
            .into_iter()
            .map(|(k, v)| (k, serde_json::Value::String(v)))
            .filter(|(k, _v)| !(k.starts_with("media.")))
            .collect();
        let post: Result<Post, serde_json::Error> =
            serde_json::from_value(serde_json::Value::Object(mapped_fields_json));
        let post = post.unwrap_or_default();
        post
    };

    // If the RSS item has an enclosure set create a Media record that will be referenced by the post.
    let media = if let Some(enclosure) = item.enclosure {
        let mut mapped_fields_json: serde_json::Map<String, serde_json::Value> = mapped_fields
            .into_iter()
            .filter(|(k, _v)| k.starts_with("media."))
            .map(|(k, v)| {
                let arr: Vec<&str> = k.split(".").collect();
                let v = serde_json::Value::String(v);
                let k = arr[1].into();
                (k, v)
            })
            .collect();
        mapped_fields_json.insert(
            "contentUrl".into(),
            serde_json::Value::String(enclosure.url),
        );
        mapped_fields_json.insert(
            "encodingFormat".into(),
            serde_json::Value::String(enclosure.mime_type),
        );
        let media: Result<Media, serde_json::Error> =
            serde_json::from_value(serde_json::Value::Object(mapped_fields_json));
        let media = media.unwrap_or_default();
        let media =
            Record::from_id_and_value(util::id_from_hashed_string(&media.content_url), media);
        let media_ref = Reference::Resolved(media);
        vec![media_ref]
    } else {
        vec![]
    };

    // Set standard properties from the RSS item on the Post.
    let guid = item.guid.clone();
    post.headline = item.title.clone();
    post.url = item.link.clone();
    post.identifier = guid.as_ref().map(|guid| guid.value().to_string());
    post.media = media;
    if let Some(rfc_2822_date) = item.pub_date {
        if let Ok(date) = chrono::DateTime::parse_from_rfc2822(&rfc_2822_date) {
            post.date_published = Some(date.to_rfc3339());
        }
    }
    if let Some(creator) = item.author {
        post.creator.push(creator.to_string());
    }
    for category in item.categories {
        post.genre.push(category.name);
    }

    // TODO: What to do with items without GUID?
    let guid = guid.unwrap();
    let id = util::id_from_hashed_string(guid.value().to_string());
    Record::from_id_and_value(id, post)
}

fn item_into_record(item: rss::Item) -> Record<Media> {
    let guid = item.guid.clone();
    let mut value = Media {
        ..Default::default()
    };
    if let Some(enclosure) = item.enclosure {
        value.content_url = enclosure.url;
        value.encoding_format = Some(enclosure.mime_type);
    }

    // TODO: What to do with items without GUID?
    let guid = guid.unwrap();
    let id = util::id_from_hashed_string(guid.value().to_string());
    Record::from_id_and_value(id, value)
}<|MERGE_RESOLUTION|>--- conflicted
+++ resolved
@@ -28,19 +28,13 @@
 }
 
 impl FeedWatcher {
-<<<<<<< HEAD
-    pub fn new(url: impl AsRef<str>, settings: Option<FeedSettings>) -> Result<Self, ParseError> {
-        let client = reqwest::Client::new();
-        Self::with_client(client, url, settings)
-=======
     pub fn new(
         url: impl AsRef<str>,
         settings: Option<FeedSettings>,
         mapping: HashMap<String, String>,
     ) -> Result<Self, ParseError> {
-        let client = surf::Client::new();
+        let client = reqwest::Client::new();
         Self::with_client(client, url, settings, mapping)
->>>>>>> 31aeaf9e
     }
 
     pub fn with_client(
