--- conflicted
+++ resolved
@@ -214,49 +214,6 @@
 }
 
 async fn run_debug(state: State) -> anyhow::Result<()> {
-<<<<<<< HEAD
-    let db = state.db;
-    let media1 = Media {
-        content_url: "http://foo.bar/m1.mp3".to_string(),
-        ..Default::default()
-    };
-    let media2 = Media {
-        content_url: "http://foo.bar/m2.mp3".to_string(),
-        duration: Some("300.".into()),
-        ..Default::default()
-    };
-    let media1 =
-        Record::from_id_and_value(util::id_from_hashed_string(&media1.content_url), media1);
-    let media2 =
-        Record::from_id_and_value(util::id_from_hashed_string(&media2.content_url), media2);
-    let medias = vec![media1, media2];
-    let res = db.put_record_bulk_update(medias).await?;
-    let media_refs = res
-        .into_iter()
-        .filter_map(|r| match r {
-            PutResult::Ok(r) => Some(Reference::Id(r.id)),
-            PutResult::Err(_err) => None,
-        })
-        .collect();
-    let post = Post {
-        headline: Some("Hello world".into()),
-        // media: vec![Reference::Id("id1"), Reference::Id("id2")],
-        media: media_refs,
-        ..Default::default()
-    };
-    let post = Record::from_id_and_value("testpost".to_string(), post);
-    let id = post.guid().to_string();
-    let res = db.put_record(post).await?;
-    eprintln!("put res {:#?}", res);
-
-    let mut post = db.get_record::<Post>(&id).await?;
-    eprintln!("get post {:#?}", post);
-    post.value.resolve_refs(&db).await?;
-    eprintln!("resolved post {:#?}", post);
-    let extracted_refs = post.value.extract_refs();
-    eprintln!("extracted refs {:#?}", extracted_refs);
-    eprintln!("post after extract {:#?}", post);
-=======
     eprintln!("OAS debug -- nothing here");
     let id = std::env::var("ID").unwrap();
     let index = (*state.index_manager.data_index()).clone();
@@ -268,7 +225,6 @@
         eprintln!("res {:?}", res);
         eprintln!("took {}", humantime::format_duration(now.elapsed()));
     }
->>>>>>> ec8038dd
     Ok(())
 }
 
