[package]
name = "oas-core"
version = "0.1.0"
authors = ["Franz Heinzmann (Frando) <frando@unbiskant.org>"]
edition = "2018"
default-run = "oas"

[[bin]]
name = "oas"
path = "src/bin/oas.rs"

# See more keys and their definitions at https://doc.rust-lang.org/cargo/reference/manifest.html

[dependencies]
anyhow = "1"
async-trait = "0.1.50"
base32 = "0.4.0"
base64 = "0.13.0"
celery = { git = "https://github.com/openaudiosearch/rusty-celery.git", branch = "oas", default_features = false, features = ["broker_redis", "codegen"] }
clap = "3.0.0-beta.2"
elasticsearch = { version = "7.12.0-alpha.1", default_features = false, features = ["rustls-tls"] }
env_logger = "0.8.3"
futures = "0.3.15"
http = "0.2.4"
log = "0.4.14"
oas-common = { path = "../oas-common" }
rocket = { version = "0.5.0-rc.1", features = ["json"] }
rocket_cors = { git = "https://github.com/lawliet89/rocket_cors.git" }
rss = "1.10.0"
serde = "1.0.126"
serde_json = "1.0.64"
sha2 = "0.9.5"
thiserror = "1.0.25"
tokio = { version = "1", features = ["rt", "macros", "time", "signal"]}
url = { version = "2.2", features = ["serde"] }
reqwest = { version = "0.11.4", default_features = false, features = ["stream", "rustls-tls"] }
rocket_okapi = "0.7.0-alpha-1"
schemars = "0.8.3"
okapi = { version = "0.6.0-alpha-1" }
tokio-stream = { version = "0.1.6", features = ["io-util"] }
futures-batch = "0.6.0"
humantime = "2.1.0"
chrono = "0.4.19"
bytes = "1.0.1"
include_dir = "0.6.1"
uuid = { version = "0.8.2", features = ["v4"] }
<<<<<<< HEAD
argon2 = "0.2.2"
rand_core = { version = "0.6", features = ["std"] }
lazy_static = "1.4.0"
rand = { version = "0.8.4", features = ["std"] }
time = { version = "0.2" }
# couch_rs = { path = "../../../rust/couch-rs/couch_rs" }
tokio-util = "0.6.7"
=======
toml = "0.5.8"
dirs = "3.0.2"
>>>>>>> 31aeaf9e
<|MERGE_RESOLUTION|>--- conflicted
+++ resolved
@@ -44,7 +44,6 @@
 bytes = "1.0.1"
 include_dir = "0.6.1"
 uuid = { version = "0.8.2", features = ["v4"] }
-<<<<<<< HEAD
 argon2 = "0.2.2"
 rand_core = { version = "0.6", features = ["std"] }
 lazy_static = "1.4.0"
@@ -52,7 +51,5 @@
 time = { version = "0.2" }
 # couch_rs = { path = "../../../rust/couch-rs/couch_rs" }
 tokio-util = "0.6.7"
-=======
 toml = "0.5.8"
-dirs = "3.0.2"
->>>>>>> 31aeaf9e
+dirs = "3.0.2"