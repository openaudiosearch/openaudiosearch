use crate::mapping::Mappable;
use crate::record::TypedValue;
use crate::reference::{self, Reference};
<<<<<<< HEAD
use crate::ser;
=======
use crate::task::{TaskObject, TaskState};
>>>>>>> e36ecfc0
use crate::Resolvable;
use crate::Resolver;
use crate::UntypedRecord;
use crate::{ElasticMapping, MissingRefsError};
use chrono::{DateTime, Utc};
use schemars::JsonSchema;
use serde::{Deserialize, Serialize};
use serde_json::json;

<<<<<<< HEAD
use super::Media;
// use super::Feed;
=======
use super::{Feed, Media};
>>>>>>> e36ecfc0

#[derive(Serialize, Deserialize, Debug, Clone, Default, JsonSchema)]
#[serde(rename_all = "camelCase")]
pub struct Post {
    pub identifier: Option<String>,
    pub headline: Option<String>,
    pub r#abstract: Option<String>,
    pub contributor: Option<String>,
    pub url: Option<String>,
    #[serde(default, deserialize_with = "ser::deserialize_date")]
    pub date_published: Option<DateTime<Utc>>,
    #[serde(default, deserialize_with = "ser::deserialize_date")]
    pub date_modified: Option<DateTime<Utc>>,
    pub description: Option<String>,
    pub in_language: Option<String>,
    pub licence: Option<String>,
    pub publisher: Option<String>,
    #[serde(default, deserialize_with = "ser::deserialize_multiple")]
    pub genre: Vec<String>,
    #[serde(default, deserialize_with = "ser::deserialize_multiple")]
    pub creator: Vec<String>,
    #[serde(default)]
    pub media: Vec<Reference<Media>>,
<<<<<<< HEAD
    // #[serde(default)]
    // pub feed: Reference<Feed>,
=======

    #[serde(default)]
    pub feeds: Vec<Reference<Feed>>,

>>>>>>> e36ecfc0
    pub transcript: Option<String>,

    #[serde(flatten)]
    pub other: serde_json::Map<String, serde_json::Value>,

    #[serde(default)]
    pub tasks: PostTasks,
}

impl TypedValue for Post {
    const NAME: &'static str = "oas.Post";
}

impl Mappable for Post {}

#[derive(Serialize, Deserialize, Debug, Clone, Default, JsonSchema)]
pub struct PostTasks {
    pub nlp: Option<TaskState>,
}

impl TaskObject for Post {
    type TaskStates = PostTasks;
    fn task_states(&self) -> Option<&Self::TaskStates> {
        Some(&self.tasks)
    }
    fn task_states_mut(&mut self) -> Option<&mut Self::TaskStates> {
        Some(&mut self.tasks)
    }
}

#[async_trait::async_trait]
impl Resolvable for Post {
    async fn resolve_refs<R: Resolver + Send + Sync>(
        &mut self,
        resolver: &R,
    ) -> Result<(), MissingRefsError> {
        resolver.resolve_refs(&mut self.media).await
    }

    fn extract_refs(&mut self) -> Vec<UntypedRecord> {
        reference::extract_refs(&mut self.media)
    }
}

impl ElasticMapping for Post {
    fn elastic_mapping() -> Option<serde_json::Value> {
        Some(json!({
            "media": {
                "type": "nested",
                "include_in_parent": true,
                "properties": Media::elastic_mapping().unwrap_or(serde_json::Value::Object(serde_json::Map::new())),
            },
            "transcript": {
                "type": "text",
                "term_vector": "with_positions_payloads",
                "analyzer": "payload_delimiter"
            },
            "datePublished": {
                "type": "date"
            },
            "abstract":{
                "type":"text",
            },
            "contentUrl":{
                "type":"text",
                "fields":{
                    "keyword":{
                        "type":"keyword",
                        "ignore_above":256
                    }
                }
            },
            "contributor":{
                "properties":{
                    "name":{
                        "type":"text",
                        "fields":{
                            "keyword":{
                                "type":"keyword",
                                "ignore_above":256
                            }
                        }
                    }
                }
            },
            "creator":{
                "type":"text",
                "fields":{
                    "keyword":{
                        "type":"keyword",
                        "ignore_above":256
                    }
                }
            },
            "dateModified":{
                "type":"date"
            },
            "datePublished":{
                "type":"date"
            },
            "description":{
                "type":"text",
                "fields":{
                    "keyword":{
                        "type":"keyword",
                        "ignore_above":256
                    }
                }
            },
            "genre":{
                "type":"text",
                "fields":{
                    "keyword":{
                        "type":"keyword",
                        "ignore_above":256
                    }
                }
            },
            "headline":{
                "type":"text",
                "fields":{
                    "keyword":{
                        "type":"keyword",
                        "ignore_above":256
                    }
                }
            },
            "identifier":{
                "type":"text",
                "fields":{
                    "keyword":{
                        "type":"keyword",
                        "ignore_above":256
                    }
                }
            },
            "inLanguage":{
                "type":"text",
                "fields":{
                    "keyword":{
                        "type":"keyword",
                        "ignore_above":256
                    }
                }
            },
            "licence":{
                "type":"text",
                "fields":{
                    "keyword":{
                        "type":"keyword",
                        "ignore_above":256
                    }
                }
            },
            "publisher":{
                "type":"text",
                "fields":{
                    "keyword":{
                        "type":"keyword",
                        "ignore_above":256
                    }
                }
            },
            "url":{
                "type":"text",
                "fields":{
                    "keyword":{
                        "type":"keyword",
                        "ignore_above":256
                    }
                }
            }
        }))
    }
}<|MERGE_RESOLUTION|>--- conflicted
+++ resolved
@@ -1,11 +1,9 @@
+use super::{Feed, Media};
 use crate::mapping::Mappable;
 use crate::record::TypedValue;
 use crate::reference::{self, Reference};
-<<<<<<< HEAD
 use crate::ser;
-=======
 use crate::task::{TaskObject, TaskState};
->>>>>>> e36ecfc0
 use crate::Resolvable;
 use crate::Resolver;
 use crate::UntypedRecord;
@@ -14,13 +12,6 @@
 use schemars::JsonSchema;
 use serde::{Deserialize, Serialize};
 use serde_json::json;
-
-<<<<<<< HEAD
-use super::Media;
-// use super::Feed;
-=======
-use super::{Feed, Media};
->>>>>>> e36ecfc0
 
 #[derive(Serialize, Deserialize, Debug, Clone, Default, JsonSchema)]
 #[serde(rename_all = "camelCase")]
@@ -44,15 +35,10 @@
     pub creator: Vec<String>,
     #[serde(default)]
     pub media: Vec<Reference<Media>>,
-<<<<<<< HEAD
-    // #[serde(default)]
-    // pub feed: Reference<Feed>,
-=======
 
     #[serde(default)]
     pub feeds: Vec<Reference<Feed>>,
 
->>>>>>> e36ecfc0
     pub transcript: Option<String>,
 
     #[serde(flatten)]
